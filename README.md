--- conflicted
+++ resolved
@@ -638,7 +638,7 @@
 ```swift
 let someImage = SafeSignal<UIImage> { observer in
   ...
-  DispatchQueue.global(qos: .background).async {
+  DispatchQueue.background.async {
     observer.next(someImage)
   }
   ...
@@ -693,7 +693,7 @@
 
 ```swift
 someData
-  .executeOn(DispatchQueue.global(qos: .background))
+  .executeOn(.background)
   .observeOn(.main)
   .observeNext { data in // does not block current thread
     display(data)
@@ -1288,11 +1288,7 @@
 ## Requirements
 
 * iOS 8.0+ / macOS 10.9+ / tvOS 9.0+ / watchOS 2.0+
-<<<<<<< HEAD
-* Xcode 9
-=======
-* Xcode 8 or 9
->>>>>>> 8956467c
+* Xcode 8
 
 ## Installation
 
